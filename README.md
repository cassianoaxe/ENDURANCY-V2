<<<<<<< HEAD
# Endurancy - Plataforma de Gestão Médica

Uma plataforma médica integrada para conectar médicos, pacientes e farmácias através de um sistema digital completo.

## Visão Geral

Endurancy é uma plataforma de gestão médica abrangente projetada para otimizar fluxos de trabalho de saúde, permitindo interações perfeitas entre médicos, pacientes e farmácias por meio de um ecossistema digital integrado.

### Tecnologias Principais

- Next.js para o framework frontend
- Tailwind CSS para design responsivo
- TypeScript para segurança de tipos
- PostgreSQL para persistência de dados
- ORM Drizzle para interações com o banco de dados
- Navegação com Sitemap aprimorada
- Sistema de afiliação médica multi-organização
- Fluxos de trabalho avançados de prescrição e gestão de pacientes
- Suporte ao idioma português para o mercado de saúde brasileiro

## Manutenção da Documentação

### Importante: Manutenção do Sitemap e Documentação

**Sempre que forem feitas alterações significativas na plataforma, o Sitemap e a documentação devem ser atualizados para refletir as mudanças.**

Áreas que requerem atualização frequente:
- Lista de módulos e suas funcionalidades
- Estrutura de planos e módulos correspondentes
- Links para novas páginas ou recursos
- Descrições de funcionalidades modificadas

O Sitemap serve como um guia abrangente da plataforma, ajudando usuários a navegarem facilmente pelo sistema. Manter esta documentação atualizada é essencial para garantir uma experiência de usuário consistente.

### Procedimento para Atualização do Sitemap

1. Navegue até `client/src/pages/Sitemap.tsx`
2. Atualize as seguintes seções quando necessário:
   - Tabela de planos e módulos
   - Descrições de funcionalidades nos acordeões
   - Lista de links para páginas
3. Atualize a data da "Última atualização" no rodapé

## Estrutura do Projeto

### Interface de Administrador
Painel centralizado para gerenciar usuários, organizações e configurações do sistema.

### Portal do Médico
Interface para médicos gerenciarem pacientes, criarem prescrições e gerenciarem suas afiliações a múltiplas organizações.

### Portal do Paciente
Interface para pacientes visualizarem suas prescrições, comprarem produtos aprovados e acessarem seu histórico médico.

## Conexões e Integrações

- Autenticação de múltiplos níveis para diferentes funções (administrador, médico, paciente)
- Integração com sistema de pagamento via link (alternativa ao Stripe)
- Suporte para múltiplas organizações e afiliações médicas

## Equipe de Desenvolvimento

Para contribuir com este projeto, certifique-se de seguir as diretrizes de codificação e manter a documentação atualizada.
=======
# Endurancy: Documentação Técnica Completa

## Visão Geral do Sistema 

Endurancy é uma plataforma de gerenciamento integrado para pesquisa clínica e operações organizacionais, desenvolvida em JavaScript/TypeScript com arquitetura moderna full-stack. A plataforma é composta por diversos módulos que atendem diferentes necessidades de gestão, integrados em uma única solução.

## Índice

1. [Arquitetura do Sistema](#arquitetura-do-sistema)
2. [Requisitos do Sistema](#requisitos-do-sistema)
3. [Instalação e Configuração](#instalação-e-configuração)
4. [Estrutura de Diretórios](#estrutura-de-diretórios)
5. [Banco de Dados](#banco-de-dados)
6. [Autenticação e Segurança](#autenticação-e-segurança)
7. [Módulos do Sistema](#módulos-do-sistema)
8. [API e Endpoints](#api-e-endpoints)
9. [Componentes Frontend](#componentes-frontend)
10. [Hooks e Estados](#hooks-e-estados)
11. [Gestão de Cache e Desempenho](#gestão-de-cache-e-desempenho)
12. [Sistema de Log e Monitoramento](#sistema-de-log-e-monitoramento)
13. [Testes](#testes)
14. [Deployment](#deployment)
15. [Integrações Externas](#integrações-externas)
16. [Fluxos de Dados](#fluxos-de-dados)
17. [Boas Práticas e Padrões](#boas-práticas-e-padrões)
18. [Solução de Problemas](#solução-de-problemas)

## Arquitetura do Sistema

A plataforma Endurancy implementa uma arquitetura SPA (Single-Page Application) moderna com separação clara entre frontend e backend:

### Stack Tecnológico

**Frontend**:
- React.js 18.2+
- TypeScript 5.0+
- Vite 5.0+ como bundler
- TanStack Query (React Query) v5 para gestão de estado do servidor
- Shadcn UI / Radix UI para componentes
- Tailwind CSS para estilização
- Wouter para roteamento leve
- React Hook Form para gestão de formulários
- Zod para validação de dados

**Backend**:
- Node.js 18+
- Express.js para API REST
- PostgreSQL 14+ como banco de dados principal
- Drizzle ORM para ORM e migrações
- Express-session + Passport.js para autenticação
- WebSockets para comunicação em tempo real (em alguns módulos)

**DevOps**:
- Nginx para servidor web de produção
- Docker para conteinerização (opcional)
- GitHub Actions para CI/CD (opcional)

### Diagrama de Arquitetura

```
┌─────────────────┐       ┌───────────────────────┐
│                 │       │                       │
│  Cliente React  │◄─────►│  Servidor Express.js  │
│   (Browser)     │  API  │                       │
│                 │  REST │                       │
└─────────────────┘       └───────────┬───────────┘
                                      │
                                      │
                                      ▼
                          ┌───────────────────────┐
                          │                       │
                          │  PostgreSQL Database  │
                          │                       │
                          └───────────────────────┘
```

### Padrões de Comunicação

1. **Cliente-Servidor**: REST API para operações CRUD
2. **WebSockets**: Para atualizações em tempo real e notificações
3. **Estado Global**: Gerenciado com TanStack Query e estratégias de cache

## Requisitos do Sistema

### Ambiente de Desenvolvimento

- Node.js v18.0+ 
- npm v9.0+ ou Yarn v1.22+
- PostgreSQL 14+
- Git

### Ambiente de Produção

- Servidor Linux (Ubuntu 22.04+ recomendado)
- Node.js v18.0+ (LTS)
- PostgreSQL 14+
- Nginx para proxy reverso
- PM2 para gestão de processos

### Variáveis de Ambiente Necessárias

```
# Banco de Dados
DATABASE_URL=postgresql://username:password@localhost:5432/endurancy
PGUSER=postgres
PGHOST=localhost
PGPASSWORD=password
PGDATABASE=endurancy
PGPORT=5432

# Autenticação
SESSION_SECRET=long_random_string_for_session

# APIs Externas
OPENAI_API_KEY=your_openai_api_key
STRIPE_SECRET_KEY=your_stripe_secret_key
VITE_STRIPE_PUBLIC_KEY=your_stripe_public_key

# Configuração do Servidor
PORT=5000
NODE_ENV=development|production
```

## Instalação e Configuração

### Configuração Inicial (Desenvolvimento)

1. **Clone o repositório**:
   ```bash
   git clone https://github.com/seu-usuario/endurancy.git
   cd endurancy
   ```

2. **Instale as dependências**:
   ```bash
   npm install
   ```

3. **Configure o banco de dados**:
   - Crie um banco de dados PostgreSQL:
     ```sql
     CREATE DATABASE endurancy;
     ```
   - Copie o arquivo de exemplo de variáveis de ambiente:
     ```bash
     cp .env.example .env
     ```
   - Edite o arquivo `.env` com as credenciais do seu banco de dados

4. **Sincronize o esquema do banco de dados**:
   ```bash
   npm run db:push
   ```

5. **Inicie o servidor de desenvolvimento**:
   ```bash
   npm run dev
   ```

6. **Acesse no navegador**:
   ```
   http://localhost:5000
   ```

### Configuração de Produção

1. **Clone o repositório na máquina de produção**:
   ```bash
   git clone https://github.com/seu-usuario/endurancy.git
   cd endurancy
   ```

2. **Instale as dependências de produção**:
   ```bash
   npm ci --production
   ```

3. **Configure as variáveis de ambiente para produção**:
   - Crie um arquivo `.env.production`
   - Configure todas as variáveis para o ambiente de produção
   - Certifique-se de definir `NODE_ENV=production`

4. **Construa os assets para produção**:
   ```bash
   npm run build
   ```

5. **Configure o PM2 para gerenciar o processo**:
   ```bash
   npm install -g pm2
   pm2 start npm --name "endurancy" -- start
   pm2 save
   pm2 startup
   ```

6. **Configure o Nginx como proxy reverso**:

   Crie um arquivo de configuração em `/etc/nginx/sites-available/endurancy`:

   ```nginx
   server {
     listen 80;
     server_name seu-dominio.com;

     location / {
       proxy_pass http://localhost:5000;
       proxy_http_version 1.1;
       proxy_set_header Upgrade $http_upgrade;
       proxy_set_header Connection 'upgrade';
       proxy_set_header Host $host;
       proxy_cache_bypass $http_upgrade;
     }
   }
   ```

   Ative a configuração:
   ```bash
   sudo ln -s /etc/nginx/sites-available/endurancy /etc/nginx/sites-enabled/
   sudo nginx -t
   sudo systemctl restart nginx
   ```

7. **Configure HTTPS com Let's Encrypt**:
   ```bash
   sudo apt install certbot python3-certbot-nginx
   sudo certbot --nginx -d seu-dominio.com
   ```

## Estrutura de Diretórios

Abaixo está a estrutura completa dos diretórios do projeto com descrições:

```
/
├── client/                    # Código frontend
│   ├── src/
│   │   ├── components/        # Componentes React reutilizáveis
│   │   │   ├── layout/        # Componentes de layout (cabeçalho, rodapé, etc.)
│   │   │   ├── ui/            # Componentes de UI (botões, formulários, etc.)
│   │   │   ├── features/      # Componentes específicos de recursos
│   │   │   ├── carteirinha/   # Componentes do módulo de carteirinha
│   │   │   ├── modules/       # Componentes relacionados aos módulos
│   │   │   ├── social/        # Componentes para funcionalidade social
│   │   │   └── user/          # Componentes relacionados ao usuário
│   │   │
│   │   ├── hooks/             # Hooks React customizados
│   │   │   ├── use-affiliate.tsx   # Hook para sistema de afiliados
│   │   │   ├── use-auth.tsx        # Hook para autenticação
│   │   │   └── use-toast.tsx       # Hook para notificações toast
│   │   │
│   │   ├── lib/               # Utilitários e configurações
│   │   │   └── queryClient.ts # Configuração TanStack Query
│   │   │
│   │   ├── pages/             # Páginas da aplicação
│   │   │   ├── organization/  # Páginas da organização
│   │   │   ├── patient/       # Páginas do paciente
│   │   │   ├── supplier/      # Páginas do fornecedor
│   │   │   └── laboratory/    # Páginas do laboratório
│   │   │
│   │   └── App.tsx            # Configuração principal do React
│   │
│   └── index.html             # Ponto de entrada HTML
│
├── server/                    # Código backend
│   ├── routes/                # Rotas da API
│   │   ├── affiliates-routes.ts   # Rotas do sistema de afiliados
│   │   ├── auth-routes.ts         # Rotas de autenticação
│   │   ├── routes-ai.ts           # Rotas de IA
│   │   ├── routes-financeiro.ts   # Rotas financeiras
│   │   ├── routes-patient-orders.ts # Rotas de pedidos de pacientes
│   │   ├── routes-patrimonio.ts   # Rotas de patrimônio
│   │   ├── routes-pesquisa.ts     # Rotas de pesquisa científica
│   │   ├── routes-suppliers.ts    # Rotas de fornecedores
│   │   ├── routes-tickets.ts      # Rotas de tickets de suporte
│   │   ├── routes-transparencia.ts # Rotas de transparência
│   │   └── routes-whatsapp.ts     # Rotas de integração WhatsApp
│   │
│   ├── services/              # Serviços de negócios
│   ├── utils/                 # Utilitários do servidor
│   ├── auth-middleware.ts     # Middleware de autenticação
│   ├── db.ts                  # Configuração de banco de dados
│   ├── email.ts               # Serviço de email
│   ├── index.ts               # Ponto de entrada do servidor
│   ├── session-config.ts      # Configuração de sessão
│   └── storage.ts             # Interface de armazenamento
│
├── shared/                    # Código compartilhado frontend/backend
│   └── schema/                # Definições de tipos e modelos de dados
│       ├── affiliates/        # Schema do sistema de afiliados
│       ├── orders/            # Schema de pedidos
│       ├── patients/          # Schema de pacientes
│       ├── transparencia/     # Schema de transparência
│       └── index.ts           # Exportações do schema
│
├── uploads/                   # Diretório para uploads (imagens, arquivos)
├── documentation/             # Documentação adicional
├── public/                    # Arquivos estáticos públicos
├── drizzle.config.ts          # Configuração do Drizzle ORM
├── vite.config.ts             # Configuração do Vite
├── package.json               # Dependências e scripts
├── tsconfig.json              # Configuração do TypeScript
└── README.md                  # Esta documentação
```

## Banco de Dados

### Modelo de Dados

A aplicação utiliza PostgreSQL com Drizzle ORM. Todos os esquemas são definidos em TypeScript no diretório `/shared/schema/`.

#### Principais Entidades

- **Users**: Usuários do sistema com diferentes tipos (admin, paciente, etc.)
- **Organizations**: Organizações registradas no sistema
- **Patients**: Pacientes vinculados às organizações
- **Orders**: Pedidos de produtos feitos no marketplace
- **Products**: Produtos disponíveis no marketplace
- **Inventory**: Inventário de produtos e medicamentos
- **Tickets**: Sistema de tickets de suporte
- **Affiliates**: Sistema de afiliados e referências

### Exemplo de Schema (Drizzle)

```typescript
// shared/schema/affiliates/index.ts
import { pgTable, serial, text, integer, boolean, timestamp } from 'drizzle-orm/pg-core';

export const affiliates = pgTable('affiliates', {
  id: serial('id').primaryKey(),
  userId: integer('user_id').notNull().references(() => users.id),
  organizationId: integer('organization_id').notNull().references(() => organizations.id),
  affiliateCode: text('affiliate_code').notNull().unique(),
  type: text('type', { enum: ['patient', 'organization', 'company', 'association'] }).notNull(),
  level: text('level', { enum: ['beginner', 'bronze', 'silver', 'gold', 'platinum'] }).notNull().default('beginner'),
  points: integer('points').notNull().default(0),
  totalEarned: integer('total_earned').notNull().default(0),
  totalRedeemed: integer('total_redeemed').notNull().default(0),
  isActive: boolean('is_active').notNull().default(true),
  createdAt: timestamp('created_at').defaultNow().notNull(),
  updatedAt: timestamp('updated_at').defaultNow().notNull(),
});
```

### Migrações

A plataforma usa o sistema de migrações do Drizzle para gerenciar alterações no banco de dados:

```bash
# Gerar uma nova migração
npm run db:generate

# Aplicar migrações 
npm run db:migrate

# Sincronizar diretamente o schema (desenvolvimento)
npm run db:push
```

### Configuração de Conexão

O arquivo `server/db.ts` configura a conexão com o PostgreSQL:

```typescript
import { Pool, neonConfig } from '@neondatabase/serverless';
import { drizzle } from 'drizzle-orm/neon-serverless';
import ws from "ws";
import * as schema from "@shared/schema";

neonConfig.webSocketConstructor = ws;

export const pool = new Pool({ connectionString: process.env.DATABASE_URL });
export const db = drizzle({ client: pool, schema });
```

## Autenticação e Segurança

### Sistema de Autenticação

A plataforma usa Express-session com Passport.js para autenticação:

```typescript
// server/auth-middleware.ts
import passport from "passport";
import { Strategy as LocalStrategy } from "passport-local";
import { scrypt, randomBytes, timingSafeEqual } from "crypto";
import { promisify } from "util";
import { storage } from "./storage";

// Implementação de hashing seguro de senha com scrypt
const scryptAsync = promisify(scrypt);

export function setupAuth(app: Express) {
  // Configuração dos middlewares de sessão e autenticação
  app.use(session(sessionSettings));
  app.use(passport.initialize());
  app.use(passport.session());

  // Estratégia local para autenticação com nome de usuário e senha
  passport.use(
    new LocalStrategy(async (username, password, done) => {
      // Verificação de usuário e senha...
    })
  );

  // Serialização/deserialização do usuário
  passport.serializeUser((user, done) => done(null, user.id));
  passport.deserializeUser(async (id: number, done) => {
    // Buscar usuário a partir do ID...
  });

  // Rotas de autenticação (login, registro, logout)
  // ...
}
```

### Fluxo de Autenticação

1. O usuário envia credenciais para `/api/auth/login`
2. Passport.js verifica as credenciais contra o banco de dados
3. Se válido, uma sessão é criada e um cookie é enviado ao cliente
4. As solicitações subsequentes incluem o cookie de sessão
5. O middleware de autenticação verifica a sessão em cada requisição

### Middleware de Autorização

Para proteger rotas específicas, usamos middleware de autorização:

```typescript
// Verificação de autenticação
function isAuthenticated(req, res, next) {
  if (req.isAuthenticated()) {
    return next();
  }
  res.status(401).json({ message: "Não autenticado" });
}

// Verificação de papel/função
function hasRole(role: string) {
  return (req, res, next) => {
    if (req.isAuthenticated() && req.user.role === role) {
      return next();
    }
    res.status(403).json({ message: "Acesso negado" });
  };
}

// Uso nas rotas
app.get('/api/admin/settings', isAuthenticated, hasRole('admin'), (req, res) => {
  // Rota protegida para admins
});
```

### Proteção CSRF

A plataforma implementa proteção CSRF para rotas de mutação:

```typescript
// Obtenção de token CSRF
app.get('/api/csrf-token', (req, res) => {
  res.json({ csrfToken: req.csrfToken() });
});

// Verificação em rotas de mutação
app.post('/api/data', csrfProtection, (req, res) => {
  // Rota protegida contra CSRF
});
```

### Rate Limiting

Para prevenir abuso de API, implementamos rate limiting:

```typescript
// Limitação de taxa para rotas sensíveis
const apiLimiter = rateLimit({
  windowMs: 15 * 60 * 1000, // 15 minutos
  max: 100, // 100 requests por janela
  standardHeaders: true,
  legacyHeaders: false,
});

app.use('/api/', apiLimiter);
```

## Módulos do Sistema

A plataforma Endurancy é composta por vários módulos integrados:

### 1. Sistema de Afiliados

Implementa um programa de afiliados multinível com três categorias diferentes:

- **Associações**: Membros referindo outros membros
- **Empresas**: Clientes referindo outros clientes 
- **ComplyPay**: Programa SaaS para assinantes

**Principais recursos**:
- Geração de códigos de afiliados únicos
- Rastreamento de referências e pontos
- Dashboard para acompanhamento
- Sistema de recompensas configurável

**Implementação**:
- Frontend: `/client/src/pages/patient/afiliados`
- Backend: `/server/routes/affiliates-routes.ts`
- Schema: `/shared/schema/affiliates`
- Hook: `/client/src/hooks/use-affiliate.tsx`

### 2. Mapa de Expedição (BI)

Visualização geográfica das estatísticas de envio em todo o Brasil:

**Principais recursos**:
- Mapa interativo do Brasil com limites estaduais precisos
- Filtros por período e região
- Diferentes visualizações (colorida, escala de cinza, contorno)
- Modo fullscreen para exibição em TVs
- Indicadores regionais configuráveis

**Implementação**:
- Frontend: `/client/src/pages/organization/expedição/mapa-bi.tsx`
- Backend: `/server/routes/routes-expedição.ts`
- Visualização: Usa bibliotecas Nivo e React Simple Maps

### 3. Portal do Fornecedor

Marketplace para fornecedores similiar ao Mercado Livre:

**Principais recursos**:
- Cadastro e login dedicado para fornecedores
- Catálogo de produtos com várias categorias
- Sistema de carrinho e checkout
- Integração com pagamentos (Stripe)
- Dashboard com estatísticas de vendas

**Implementação**:
- Frontend: `/client/src/pages/supplier/`
- Backend: `/server/routes/routes-suppliers.ts`
- Schema: `/shared/schema/suppliers`

### 4. Módulo de Cultivo

Sistema de gestão e monitoramento agrícola:

**Principais recursos**:
- Monitoramento ambiental com integração de sensores
- Gestão de qualidade para cultivos
- Análise genética de linhagens
- Controle de estoque de sementes e insumos
- Acompanhamento de ciclos de crescimento

**Implementação**:
- Frontend: `/client/src/pages/organization/cultivation/`
- Backend: `/server/routes/routes-cultivation.ts`
- Schema: `/shared/schema/cultivation`

### 5. Carteirinha Digital

Sistema de identificação digital para membros de associações:

**Principais recursos**:
- QR Code para verificação de identidade
- Integração com sistema de benefícios
- Personalização com foto e logo
- Validação em tempo real

**Implementação**:
- Frontend: `/client/src/components/carteirinha/`
- Backend: `/server/routes/routes-carteirinha.ts`
- Schema: `/shared/schema/carteirinha`

### 6. Sistema de IA e MCP

Sistema de Processamento Multi-Contexto que integra IA em todos os módulos:

**Principais recursos**:
- Integração com a API da OpenAI (GPT-4o)
- Processamento de dados de múltiplas fontes
- Manutenção de contexto entre interações
- Análise holística de informações de negócio

**Implementação**:
- Cliente: `/mcpClient.js`
- Integração: `/server/routes/routes-ai.ts`
- Utilitários: `/server/utils/ai-helpers.ts`

## API e Endpoints

### Principais Endpoints da API

#### Sistema de Autenticação

```
POST /api/auth/login           # Login de usuário
POST /api/auth/register        # Registro de novo usuário
POST /api/auth/logout          # Logout de usuário
GET  /api/auth/me              # Obter dados do usuário atual
```

#### Sistema de Afiliados

```
GET  /api/affiliates/my-affiliate          # Obter dados do afiliado
POST /api/affiliates/register              # Registrar como afiliado
GET  /api/affiliates/points-history        # Histórico de pontos
GET  /api/affiliates/referrals             # Lista de referências
GET  /api/affiliates/rewards               # Recompensas disponíveis
GET  /api/affiliates/promotional-materials # Materiais promocionais
POST /api/affiliates/register-referral     # Registrar uma referência
POST /api/affiliates/redeem-reward         # Resgatar uma recompensa
```

#### Marketplace de Fornecedores

```
GET  /api/suppliers/products              # Listar produtos
GET  /api/suppliers/products/:id          # Detalhes do produto
POST /api/suppliers/products              # Criar produto
GET  /api/suppliers/categories            # Listar categorias
POST /api/suppliers/cart/add              # Adicionar ao carrinho
GET  /api/suppliers/cart                  # Ver carrinho
POST /api/suppliers/checkout              # Finalizar compra
```

#### Módulo Financeiro

```
GET  /api/financeiro/balanco              # Balanço financeiro
GET  /api/financeiro/despesas             # Listar despesas
POST /api/financeiro/despesas             # Registrar despesa
GET  /api/financeiro/receitas             # Listar receitas
POST /api/financeiro/receitas             # Registrar receita
GET  /api/financeiro/relatorios           # Relatórios financeiros
```

#### Sistema de Tickets

```
GET  /api/tickets                         # Listar tickets
GET  /api/tickets/:id                     # Detalhes do ticket
POST /api/tickets                         # Criar ticket
POST /api/tickets/:id/reply               # Responder a um ticket
PUT  /api/tickets/:id/status              # Atualizar status do ticket
```

### Exemplo de Implementação de API

```typescript
// server/routes/affiliates-routes.ts
import express from 'express';
import { db } from '../db';
import { affiliates, affiliatePoints } from '@shared/schema/affiliates';
import { eq, and } from 'drizzle-orm';
import { isAuthenticated } from '../auth-middleware';

const router = express.Router();

// Middleware de autenticação
router.use(isAuthenticated);

// Obter dados do afiliado atual
router.get('/my-affiliate', async (req, res) => {
  try {
    const userId = req.user.id;
    
    const [affiliate] = await db
      .select()
      .from(affiliates)
      .where(eq(affiliates.userId, userId));
    
    if (!affiliate) {
      return res.status(404).json({ message: 'Afiliado não encontrado' });
    }
    
    res.json(affiliate);
  } catch (error) {
    console.error('Erro ao buscar afiliado:', error);
    res.status(500).json({ message: 'Erro interno ao buscar afiliado' });
  }
});

// Outros endpoints...

export default router;
```

## Componentes Frontend

### Estrutura de Componentes

A aplicação segue uma estrutura organizada de componentes:

1. **Componentes Atômicos**: Botões, inputs, cards
2. **Componentes Compostos**: Formulários, tabelas, modais
3. **Componentes de Página**: Específicos para cada página
4. **Componentes de Layout**: Estruturas de layout reutilizáveis

### Exemplo de Componente

```tsx
// client/src/components/affiliate/AffiliateRegistration.tsx
import { Button } from "@/components/ui/button";
import { Card, CardContent, CardDescription, CardFooter, CardHeader, CardTitle } from "@/components/ui/card";
import { useToast } from "@/hooks/use-toast";
import { useAffiliate } from "@/hooks/use-affiliate";
import { Loader2 } from "lucide-react";

export function AffiliateRegistration() {
  const { toast } = useToast();
  const { registerAsAffiliate, isLoadingAffiliate } = useAffiliate();

  const handleRegister = async () => {
    try {
      await registerAsAffiliate.mutateAsync();
    } catch (error) {
      console.error("Erro ao registrar como afiliado:", error);
    }
  };

  return (
    <Card className="w-full max-w-md mx-auto">
      <CardHeader>
        <CardTitle>Torne-se um Afiliado</CardTitle>
        <CardDescription>
          Registre-se como afiliado e comece a ganhar pontos por indicações.
        </CardDescription>
      </CardHeader>
      <CardContent>
        <p className="mb-4">
          Como afiliado, você pode:
        </p>
        <ul className="list-disc pl-5 space-y-1">
          <li>Ganhar pontos por cada pessoa que você indicar</li>
          <li>Trocar pontos por recompensas exclusivas</li>
          <li>Acompanhar seu desempenho no dashboard de afiliados</li>
          <li>Acessar materiais promocionais exclusivos</li>
        </ul>
      </CardContent>
      <CardFooter>
        <Button 
          onClick={handleRegister} 
          disabled={registerAsAffiliate.isPending || isLoadingAffiliate}
          className="w-full"
        >
          {registerAsAffiliate.isPending && (
            <Loader2 className="mr-2 h-4 w-4 animate-spin" />
          )}
          Registrar-se como Afiliado
        </Button>
      </CardFooter>
    </Card>
  );
}
```

## Hooks e Estados

### TanStack Query

A aplicação usa TanStack Query para gerenciamento de estados do servidor:

```typescript
// client/src/lib/queryClient.ts
import { QueryClient } from "@tanstack/react-query";

export const queryClient = new QueryClient({
  defaultOptions: {
    queries: {
      retry: 1,
      refetchOnWindowFocus: false,
      refetchOnMount: true,
      staleTime: 30000,
      gcTime: 30 * 60 * 1000,
    },
  },
});

// Função utilitária para requisições à API
export async function apiRequest(url: string, method = 'GET', data?: any) {
  // Implementação...
}
```

### Hooks Customizados

#### useAffiliate

Hook para gerenciar o estado e operações do sistema de afiliados:

```typescript
// client/src/hooks/use-affiliate.tsx
import { useToast } from '@/hooks/use-toast';
import { apiRequest, queryClient } from '@/lib/queryClient';
import { useMutation, useQuery } from '@tanstack/react-query';

export function useAffiliate() {
  const { toast } = useToast();

  // Buscar dados do afiliado
  const { 
    data: affiliate, 
    isLoading: isLoadingAffiliate, 
    error: affiliateError,
    refetch: refetchAffiliate
  } = useQuery<Affiliate>({ 
    queryKey: ['/api/affiliates/my-affiliate'],
    staleTime: 5 * 60 * 1000,
    refetchOnWindowFocus: false,
    refetchOnReconnect: false,
    retry: 1,
    enabled: true,
  });
  
  // Mutação para registrar como afiliado
  const registerAsAffiliate = useMutation<{ affiliateCode: string }, Error, void>({
    mutationFn: async () => {
      const response = await apiRequest('/api/affiliates/register', 'POST');
      return response;
    },
    onSuccess: (data) => {
      toast({
        title: 'Registro de afiliado concluído',
        description: `Você foi registrado como afiliado com sucesso. Seu código de afiliado é ${data.affiliateCode}`,
      });
      queryClient.invalidateQueries({ queryKey: ['/api/affiliates/my-affiliate'] });
    },
    onError: (error: Error) => {
      toast({
        title: 'Erro ao registrar como afiliado',
        description: error.message,
      });
    },
  });

  // Outras queries e mutations...

  // Função para refrescar dados seletivamente
  const refreshAll = () => {
    refetchAffiliate();
    
    if (affiliate) {
      refetchPoints();
      refetchReferrals();
      refetchRewards();
      refetchMaterials();
    }
  };

  return {
    affiliate,
    pointsHistory,
    referrals,
    rewards,
    materials,
    
    isLoadingAffiliate,
    isLoadingPoints,
    isLoadingReferrals,
    isLoadingRewards,
    isLoadingMaterials,
    
    registerAsAffiliate,
    registerReferral,
    redeemReward,
    
    refreshAll,
    
    affiliateError,
  };
}
```

## Gestão de Cache e Desempenho

### Estratégias de Cache

A plataforma utiliza diversas estratégias para otimizar desempenho:

1. **Configuração de staleTime**:
   - Configuração global e por query para controlar revalidação
   - Tempos mais longos para dados que mudam raramente

2. **Carregamento Condicional**:
   - Queries habilitadas condicionalmente com `enabled`
   - Dados secundários carregados apenas quando necessários

3. **Invalidação Seletiva**:
   - Invalidações precisas após mutações
   - Uso de chaves estruturadas para invalidação em grupo

### Otimizações de API

1. **Batching de Requisições**:
   - Agrupamento de chamadas relacionadas
   - Queries paralelas quando possível

2. **Rate Limiting do Cliente**:
   - Limitação de retentativas com `retry: 1`
   - Controle de refetch com `refetchOnWindowFocus: false`

3. **Tratamento de Erros 429**:
   - Feedback específico para erros de limitação de taxa
   - Atraso exponencial nas retentativas

```typescript
// Exemplo de resposta a erro 429
if (response.status === 429) {
  console.error('Erro 429: Rate limiting aplicado');
  throw new Error('Muitas requisições. Por favor, aguarde um momento e tente novamente.');
}
```

## Sistema de Log e Monitoramento

### Logging de Servidor

O sistema usa logging estruturado para facilitar depuração e monitoramento:

```typescript
// Middleware de logging
app.use((req, res, next) => {
  const start = Date.now();
  
  // Quando a resposta é enviada
  res.on('finish', () => {
    const duration = Date.now() - start;
    console.log(
      `${req.method} ${req.url} ${res.statusCode} ${duration}ms`,
      {
        method: req.method,
        url: req.url,
        status: res.statusCode,
        duration,
        userAgent: req.headers['user-agent'],
        timestamp: new Date().toISOString(),
      }
    );
  });
  
  next();
});
```

### Logging de Cliente

O frontend implementa logging para rastrear atividades do usuário e erros:

```typescript
// client/src/lib/logger.ts
export const logger = {
  info: (message: string, data?: any) => {
    if (process.env.NODE_ENV !== 'production') {
      console.log(`[INFO] ${message}`, data);
    }
    // Em produção, enviar para serviço de monitoramento
  },
  
  error: (message: string, error: any) => {
    console.error(`[ERROR] ${message}`, error);
    // Enviar erro para serviço de monitoramento
  },
  
  warn: (message: string, data?: any) => {
    console.warn(`[WARN] ${message}`, data);
  },
  
  track: (eventName: string, properties?: any) => {
    // Rastreamento de eventos para análise
    console.log(`[TRACK] ${eventName}`, properties);
  }
};
```

### Monitoramento de Desempenho

Para monitorar o desempenho da aplicação:

```typescript
// Middleware para monitorar desempenho
app.use((req, res, next) => {
  const start = process.hrtime();
  
  res.on('finish', () => {
    const diff = process.hrtime(start);
    const time = diff[0] * 1e3 + diff[1] * 1e-6;
    
    if (time > 1000) {
      console.warn(`Requisição lenta: ${req.method} ${req.url} levou ${time.toFixed(2)}ms`);
    }
  });
  
  next();
});
```

## Testes

### Estrutura de Testes

O projeto utiliza Jest para testes unitários e de integração:

```
/__tests__/
├── unit/              # Testes unitários
│   ├── components/    # Testes de componentes React
│   ├── hooks/         # Testes de hooks
│   └── utils/         # Testes de utilitários
│
├── integration/       # Testes de integração
│   ├── api/           # Testes de API
│   └── flows/         # Testes de fluxos de usuário
│
└── setup.ts           # Configuração global de testes
```

### Exemplo de Teste Unitário

```typescript
// /__tests__/unit/hooks/use-affiliate.test.ts
import { renderHook, act } from '@testing-library/react-hooks';
import { useAffiliate } from '@/hooks/use-affiliate';
import { queryClient } from '@/lib/queryClient';
import { QueryClientProvider } from '@tanstack/react-query';
import { vi } from 'vitest';

// Mock do apiRequest
vi.mock('@/lib/queryClient', () => ({
  queryClient: {
    invalidateQueries: vi.fn(),
  },
  apiRequest: vi.fn(),
}));

describe('useAffiliate hook', () => {
  beforeEach(() => {
    vi.clearAllMocks();
  });

  test('deve registrar um novo afiliado com sucesso', async () => {
    // Mock da resposta de sucesso
    (apiRequest as vi.Mock).mockResolvedValueOnce({ affiliateCode: 'ABC123' });
    
    const wrapper = ({ children }) => (
      <QueryClientProvider client={queryClient}>
        {children}
      </QueryClientProvider>
    );
    
    const { result, waitForNextUpdate } = renderHook(() => useAffiliate(), { wrapper });
    
    act(() => {
      result.current.registerAsAffiliate.mutate();
    });
    
    await waitForNextUpdate();
    
    expect(apiRequest).toHaveBeenCalledWith('/api/affiliates/register', 'POST');
    expect(queryClient.invalidateQueries).toHaveBeenCalledWith({ 
      queryKey: ['/api/affiliates/my-affiliate'] 
    });
  });
  
  // Mais testes...
});
```

## Deployment

### Pipeline de Deployment

O projeto utiliza um pipeline de CI/CD baseado em GitHub Actions:

```yaml
# .github/workflows/deploy.yml
name: Deploy Endurancy

on:
  push:
    branches: [ main ]

jobs:
  build-and-deploy:
    runs-on: ubuntu-latest
    
    steps:
      - uses: actions/checkout@v3
      
      - name: Setup Node.js
        uses: actions/setup-node@v3
        with:
          node-version: '18'
          
      - name: Install dependencies
        run: npm ci
          
      - name: Run tests
        run: npm test
          
      - name: Build
        run: npm run build
          
      - name: Deploy to production
        uses: appleboy/ssh-action@master
        with:
          host: ${{ secrets.HOST }}
          username: ${{ secrets.USERNAME }}
          key: ${{ secrets.SSH_KEY }}
          script: |
            cd /var/www/endurancy
            git pull
            npm ci --production
            npm run db:migrate
            pm2 restart endurancy
```

### Monitoramento de Produção

Usamos PM2 para monitorar e gerenciar o processo em produção:

```bash
# Verificar logs
pm2 logs endurancy

# Monitorar desempenho
pm2 monit

# Reiniciar após atualizações
pm2 restart endurancy
```

### Backup de Banco de Dados

Rotina automática de backup para o PostgreSQL:

```bash
#!/bin/bash
# /etc/cron.daily/backup-endurancy-db

TIMESTAMP=$(date +"%Y%m%d_%H%M%S")
BACKUP_DIR="/var/backups/endurancy-db"
DB_NAME="endurancy"

mkdir -p $BACKUP_DIR

# Backup do banco de dados
pg_dump -U postgres $DB_NAME | gzip > "$BACKUP_DIR/$DB_NAME-$TIMESTAMP.sql.gz"

# Manter apenas os últimos 7 backups diários
find $BACKUP_DIR -name "$DB_NAME-*.sql.gz" -type f -mtime +7 -delete
```

## Integrações Externas

### Serviços Integrados

A plataforma integra-se com os seguintes serviços:

1. **Stripe** - Processamento de pagamentos
2. **OpenAI** - Serviços de IA para o módulo MCP
3. **SendGrid** - Envio de emails transacionais
4. **WhatsApp API** - Comunicação via WhatsApp (WAHA)

### Configuração do Stripe

```typescript
// server/services/payment.ts
import Stripe from "stripe";

if (!process.env.STRIPE_SECRET_KEY) {
  throw new Error('Missing required Stripe secret: STRIPE_SECRET_KEY');
}

const stripe = new Stripe(process.env.STRIPE_SECRET_KEY, {
  apiVersion: "2023-10-16",
});

export async function createPaymentIntent(amount: number) {
  try {
    const paymentIntent = await stripe.paymentIntents.create({
      amount: Math.round(amount * 100), // Converte para centavos
      currency: "brl",
    });
    return paymentIntent;
  } catch (error) {
    console.error("Erro ao criar payment intent:", error);
    throw error;
  }
}
```

### Integração com OpenAI

```typescript
// server/services/ai.ts
import OpenAI from "openai";

if (!process.env.OPENAI_API_KEY) {
  throw new Error("OPENAI_API_KEY environment variable must be set");
}

const openai = new OpenAI({ apiKey: process.env.OPENAI_API_KEY });

export async function generateCompletion(prompt: string) {
  try {
    const completion = await openai.chat.completions.create({
      model: "gpt-4o", // O modelo mais recente da OpenAI
      messages: [{ role: "user", content: prompt }],
      max_tokens: 1000,
    });
    
    return completion.choices[0].message.content;
  } catch (error) {
    console.error("Erro ao gerar completion:", error);
    throw error;
  }
}
```

## Fluxos de Dados

### Fluxo de Afiliados

1. **Registro como Afiliado**:
   - Usuário faz login e acessa a página de afiliados
   - Sistema verifica se o usuário já é um afiliado
   - Se não for, exibe formulário de registro
   - Ao submeter, cria registro na tabela `affiliates`
   - Gera código único de afiliado
   - Concede pontos iniciais por registro

2. **Referência de Novo Usuário**:
   - Novo usuário se registra usando código de afiliado
   - Sistema valida o código
   - Cria relacionamento na tabela `affiliate_referrals`
   - Adiciona pontos para o afiliado que referiu
   - Registra atividade no histórico de pontos

3. **Resgate de Recompensa**:
   - Afiliado acessa página de recompensas
   - Seleciona recompensa desejada
   - Sistema verifica saldo de pontos
   - Se suficiente, cria registro em `affiliate_redemptions`
   - Debita pontos do saldo do afiliado
   - Gera código único de resgate

### Fluxo de Compras no Marketplace

1. **Navegação e Adição ao Carrinho**:
   - Usuário navega pelo catálogo de produtos
   - Adiciona produtos ao carrinho
   - Sistema armazena dados do carrinho em `shopping_cart` e `cart_items`

2. **Checkout e Pagamento**:
   - Usuário inicia checkout
   - Preenche/confirma endereço de entrega
   - Seleciona método de pagamento
   - Sistema integra com Stripe para pagamento
   - Cria intenção de pagamento (PaymentIntent)
   - Cliente confirma pagamento via interface segura

3. **Processamento do Pedido**:
   - Após confirmação, sistema cria `order` e `order_items`
   - Atualiza inventário reduzindo o estoque
   - Envia confirmação por e-mail
   - Notifica fornecedor sobre novo pedido
   - Atualiza dashboard do fornecedor

## Boas Práticas e Padrões

### Convenções de Código

O projeto segue as seguintes convenções:

1. **Nomenclatura**:
   - PascalCase para componentes React e tipos/interfaces
   - camelCase para variáveis, funções e métodos
   - snake_case para colunas de banco de dados
   - UPPER_CASE para constantes

2. **Estrutura de Arquivos**:
   - Um componente por arquivo
   - Estrutura de diretórios por domínio/funcionalidade
   - Barril de exportações (index.ts) para organizar importações

3. **Estilo de Código**:
   - ESLint + Prettier para formação consistente
   - Tipagem TypeScript rigorosa
   - Evitar any quando possível
   - Preferir funções puras e componentes funcionais

### Padrões de Design

1. **Componentes**:
   - Preferir composição sobre herança
   - Componentes pequenos e focados
   - Elevação de estado quando necessário
   - Container/Presentation pattern

2. **Hooks**:
   - Encapsular lógica reutilizável em hooks
   - Seguir regras de hooks do React
   - Manter hooks simples e focados

3. **API**:
   - API RESTful
   - Nomenclatura de recursos consistente
   - Tratamento adequado de erros
   - Validação de dados de entrada

### Padrões React

1. **Gerenciamento de Estado**:
   - Estado local para UI
   - React Query para estado do servidor
   - Evitar prop drilling com hooks contextuais

2. **Renderização**:
   - Evitar renderizações desnecessárias
   - Memoização de componentes pesados
   - Lazy loading para code splitting

3. **Formulários**:
   - Componentes controlados
   - React Hook Form para gerenciamento de estado
   - Zod para validação de esquema

## Solução de Problemas

### Problemas Comuns e Soluções

#### 1. Erro 429 (Too Many Requests)

**Sintoma**: Cliente recebe erros 429 ao fazer múltiplas requisições à API.

**Solução**:
- Ajuste as configurações do TanStack Query para limitar frequência de refetch
- Configure `staleTime` adequadamente para cada tipo de dado
- Desative `refetchOnWindowFocus` e `refetchOnReconnect` quando não necessário
- Implemente carregamento condicional com `enabled`

#### 2. Problemas de Autenticação

**Sintoma**: Usuário é desconectado inesperadamente ou recebe erros 401.

**Solução**:
- Verifique a configuração do cookie de sessão (httpOnly, secure, sameSite)
- Confirme que o tempo de expiração da sessão está configurado corretamente
- Implemente refresh token se necessário
- Verifique se há problemas de CORS ao fazer requisições de domínios diferentes

#### 3. Desempenho da Aplicação

**Sintoma**: UI lenta ou não responsiva, especialmente em dispositivos móveis.

**Solução**:
- Implemente virtualização para listas longas
- Utilize carregamento lazy para componentes e rotas
- Otimize as imagens usando formatos modernos (WebP)
- Implemente memoização para componentes pesados
- Reduza renderizações desnecessárias com memo, useMemo e useCallback

#### 4. Dados Desatualizados

**Sintoma**: Usuário vê dados antigos mesmo após operações de mutação.

**Solução**:
- Verifique a invalidação de cache após mutações
- Confirme que as chaves de invalidação são específicas o suficiente
- Implemente refetch manual após operações críticas
- Verifique a configuração de staleTime e gcTime

### Ferramentas de Diagnóstico

1. **React Developer Tools**:
   - Inspeção da árvore de componentes
   - Monitoramento de props e estado
   - Identificação de renderizações desnecessárias

2. **React Query Devtools**:
   - Visualização do cache e estado de queries
   - Monitoramento de refetches e invalidações
   - Execução manual de queries e mutations

3. **Network Monitor**:
   - Análise de payload de requests
   - Monitoramento de códigos de resposta
   - Análise de performance de rede

## Licença

MIT

---

## Contribuindo

Para contribuir com o projeto Endurancy:

1. Faça um fork do repositório
2. Crie uma branch para sua feature (`git checkout -b feature/nome-da-feature`)
3. Faça commit das suas alterações (`git commit -m 'Adiciona nova feature'`)
4. Envie para a branch (`git push origin feature/nome-da-feature`)
5. Abra um Pull Request
>>>>>>> ba798421
<|MERGE_RESOLUTION|>--- conflicted
+++ resolved
@@ -1,68 +1,3 @@
-<<<<<<< HEAD
-# Endurancy - Plataforma de Gestão Médica
-
-Uma plataforma médica integrada para conectar médicos, pacientes e farmácias através de um sistema digital completo.
-
-## Visão Geral
-
-Endurancy é uma plataforma de gestão médica abrangente projetada para otimizar fluxos de trabalho de saúde, permitindo interações perfeitas entre médicos, pacientes e farmácias por meio de um ecossistema digital integrado.
-
-### Tecnologias Principais
-
-- Next.js para o framework frontend
-- Tailwind CSS para design responsivo
-- TypeScript para segurança de tipos
-- PostgreSQL para persistência de dados
-- ORM Drizzle para interações com o banco de dados
-- Navegação com Sitemap aprimorada
-- Sistema de afiliação médica multi-organização
-- Fluxos de trabalho avançados de prescrição e gestão de pacientes
-- Suporte ao idioma português para o mercado de saúde brasileiro
-
-## Manutenção da Documentação
-
-### Importante: Manutenção do Sitemap e Documentação
-
-**Sempre que forem feitas alterações significativas na plataforma, o Sitemap e a documentação devem ser atualizados para refletir as mudanças.**
-
-Áreas que requerem atualização frequente:
-- Lista de módulos e suas funcionalidades
-- Estrutura de planos e módulos correspondentes
-- Links para novas páginas ou recursos
-- Descrições de funcionalidades modificadas
-
-O Sitemap serve como um guia abrangente da plataforma, ajudando usuários a navegarem facilmente pelo sistema. Manter esta documentação atualizada é essencial para garantir uma experiência de usuário consistente.
-
-### Procedimento para Atualização do Sitemap
-
-1. Navegue até `client/src/pages/Sitemap.tsx`
-2. Atualize as seguintes seções quando necessário:
-   - Tabela de planos e módulos
-   - Descrições de funcionalidades nos acordeões
-   - Lista de links para páginas
-3. Atualize a data da "Última atualização" no rodapé
-
-## Estrutura do Projeto
-
-### Interface de Administrador
-Painel centralizado para gerenciar usuários, organizações e configurações do sistema.
-
-### Portal do Médico
-Interface para médicos gerenciarem pacientes, criarem prescrições e gerenciarem suas afiliações a múltiplas organizações.
-
-### Portal do Paciente
-Interface para pacientes visualizarem suas prescrições, comprarem produtos aprovados e acessarem seu histórico médico.
-
-## Conexões e Integrações
-
-- Autenticação de múltiplos níveis para diferentes funções (administrador, médico, paciente)
-- Integração com sistema de pagamento via link (alternativa ao Stripe)
-- Suporte para múltiplas organizações e afiliações médicas
-
-## Equipe de Desenvolvimento
-
-Para contribuir com este projeto, certifique-se de seguir as diretrizes de codificação e manter a documentação atualizada.
-=======
 # Endurancy: Documentação Técnica Completa
 
 ## Visão Geral do Sistema 
@@ -161,6 +96,7 @@
 - PostgreSQL 14+
 - Nginx para proxy reverso
 - PM2 para gestão de processos
+
 
 ### Variáveis de Ambiente Necessárias
 
@@ -1465,5 +1401,4 @@
 2. Crie uma branch para sua feature (`git checkout -b feature/nome-da-feature`)
 3. Faça commit das suas alterações (`git commit -m 'Adiciona nova feature'`)
 4. Envie para a branch (`git push origin feature/nome-da-feature`)
-5. Abra um Pull Request
->>>>>>> ba798421
+5. Abra um Pull Request